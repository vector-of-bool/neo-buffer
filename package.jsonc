{
    "name": "neo-buffer",
<<<<<<< HEAD
    "version": "0.3.0",
=======
    "version": "0.4.0",
>>>>>>> c493c868
    "namespace": "neo",
    "test_driver": "Catch-Main",
    "depends": [
        "neo-concepts^0.4.0",
        "neo-fun^0.4.1"
    ]
}<|MERGE_RESOLUTION|>--- conflicted
+++ resolved
@@ -1,10 +1,6 @@
 {
     "name": "neo-buffer",
-<<<<<<< HEAD
-    "version": "0.3.0",
-=======
     "version": "0.4.0",
->>>>>>> c493c868
     "namespace": "neo",
     "test_driver": "Catch-Main",
     "depends": [
